--- conflicted
+++ resolved
@@ -67,13 +67,8 @@
                     </li>
                     <li class="nav-item">
                         <a class="nav-link {% if request.resolver_match.url_name == 'item_list' %}active{% endif %}"
-<<<<<<< HEAD
-                            href="{% url 'warehouse:item_list' %}">
+                            href="{% url 'warehouse:item_list' %}" onclick="return window.navigateWithLoading(this.href, 'Przygotowywanie listy przedmiotów...', true);">
                             <i class="fas fa-box-open"></i> {% trans "Item List" %}
-=======
-                            href="{% url 'warehouse:item_list' %}" onclick="return window.navigateWithLoading(this.href, 'Przygotowywanie listy przedmiotów...', true);">
-                            <i class="fas fa-box-open"></i> Lista przedmiotów
->>>>>>> db807667
                         </a>
                     </li>
                     <li class="nav-item">
