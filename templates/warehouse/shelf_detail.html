--- conflicted
+++ resolved
@@ -22,191 +22,25 @@
                             </p>
                         </div>
                     </div>
-<<<<<<< HEAD
                 </div>
                 <div class="mt-4">
                     <div class="d-grid gap-2">
-                        <a href="{% url 'warehouse:add_item_to_shelf' shelf.pk %}?next={{ request.get_full_path|urlencode }}" class="btn btn-primary add-item-btn">
-                            <i class="fas fa-plus"></i> Dodaj przedmiot
-                        </a>
-                        <a href="{% url 'warehouse:item_list' %}?shelf={{ shelf.pk }}" class="btn btn-outline-secondary">
-                            <i class="fas fa-list"></i> Zobacz przedmioty
-                        </a>
-=======
-                    <div class="mt-2 mt-md-0">
                         <div class="btn-group">
-                            <a href="{% url 'warehouse:add_item_to_shelf' shelf.pk %}" class="btn btn-primary add-item-btn">
+                            <a href="{% url 'warehouse:add_item_to_shelf' shelf.pk %}?next={{ request.get_full_path|urlencode }}" class="btn btn-primary add-item-btn">
                                 <i class="fas fa-plus"></i> Dodaj przedmiot
                             </a>
                             <a href="{% url 'warehouse:shelf_clean' shelf.pk %}" class="btn btn-outline-warning">
                                 <i class="fas fa-broom"></i> Wyczyść półkę
                             </a>
                         </div>
->>>>>>> 9eb6654e
+                        <a href="{% url 'warehouse:item_list' %}?shelf={{ shelf.pk }}" class="btn btn-outline-secondary">
+                            <i class="fas fa-list"></i> Zobacz przedmioty
+                        </a>
                     </div>
                 </div>
             </div>
         </div>
     </div>
-<<<<<<< HEAD
-=======
-</div>
-
-<div class="row">
-    <!-- Main content - Items on Shelf -->
-    <div class="col-md-8 mb-4">
-        <div class="card shadow h-100">
-            <div class="card-header bg-white d-flex justify-content-between align-items-center">
-                <h5 class="mb-0">Przedmioty na półce</h5>
-                <!-- Item counter badge -->
-                {% if total_count > 0 %}
-                <span class="badge bg-primary rounded-pill">
-                    {{ total_count }} przedmiotów
-                </span>
-                {% endif %}
-            </div>
-            <div class="card-body">
-                {% if assignments %}
-                <!-- Pagination Info -->
-                {% if page_obj.paginator.num_pages > 1 %}
-                <div class="pagination-info mb-3 text-muted">
-                    Pokazuję {{ assignments|length }} z {{ total_count }} przedmiotów
-                    (Strona {{ page_obj.number }} z {{ page_obj.paginator.num_pages }})
-                </div>
-                {% endif %}
-                
-                <div class="table-responsive">
-                    <table class="table table-hover">
-                        <thead class="table-light">
-                            <tr>
-                                <th>Nazwa</th>
-                                <th>Kategoria</th>
-                                <th>Producent</th>
-                                <th>Data ważności</th>
-                                <th>Czynności</th>
-                            </tr>
-                        </thead>
-                        <tbody>
-                            {% for assignment in assignments %}
-                            <tr>
-                                <td class="align-middle">
-                                    <div class="d-flex align-items-center">
-                                        <div class="me-2">
-                                            {% if assignment.item.category and assignment.item.category.name == "Elektronika" %}
-                                            <i class="fas fa-laptop text-info"></i>
-                                            {% elif assignment.item.category and assignment.item.category.name == "Żywność" %}
-                                            <i class="fas fa-utensils text-success"></i>
-                                            {% elif assignment.item.category and assignment.item.category.name == "Meble" %}
-                                            <i class="fas fa-chair text-warning"></i>
-                                            {% else %}
-                                            <i class="fas fa-box text-secondary"></i>
-                                            {% endif %}
-                                        </div>
-                                        <strong>{{ assignment.item.name }}</strong>
-                                    </div>
-                                </td>
-                                <td class="align-middle">
-                                    <span class="badge bg-light text-dark rounded-pill">{{ assignment.item.category.name|default:"Brak kategorii" }}</span>
-                                </td>
-                                <td class="align-middle">{{ assignment.item.manufacturer|default:"-" }}</td>
-                                <td class="align-middle">
-                                    {% if assignment.item.expiration_date %}
-                                    {% if assignment.item.expiration_date <= today_date %}
-                                        <span class="badge bg-danger">{{ assignment.item.expiration_date|date:"j F Y" }}</span>
-                                    {% elif assignment.item.expiration_date <= thirty_days_from_now %}
-                                        <span class="badge bg-warning">{{ assignment.item.expiration_date|date:"j F Y" }}</span>
-                                    {% else %}
-                                        <span class="badge bg-success">{{ assignment.item.expiration_date|date:"j F Y" }}</span>
-                                    {% endif %}
-                                    {% else %}
-                                    <span class="text-muted">-</span>
-                                    {% endif %}
-                                </td>
-                                <td class="align-middle">
-                                    <div class="btn-group" role="group">
-                                        <a href="{% url 'warehouse:move_single_item' assignment.pk %}"
-                                           class="btn btn-sm btn-outline-primary me-1">
-                                            <i class="fas fa-exchange-alt"></i> Przenieś
-                                        </a>
-                                        <a href="{% url 'warehouse:remove_item_from_shelf' assignment.pk %}"
-                                           class="btn btn-sm btn-outline-danger">
-                                            <i class="fas fa-minus"></i> Weź z półki
-                                        </a>
-                                    </div>
-                                </td>
-                            </tr>
-                            {% endfor %}
-                        </tbody>
-                    </table>
-                </div>
-                
-                <!-- Pagination Controls -->
-                {% if page_obj.paginator.num_pages > 1 %}
-                <nav aria-label="Page navigation" class="mt-4">
-                    <ul class="pagination justify-content-center">
-                        {% if page_obj.has_previous %}
-                            <li class="page-item">
-                                <a class="page-link" href="?page=1">&laquo; First</a>
-                            </li>
-                            <li class="page-item">
-                                <a class="page-link" href="?page={{ page_obj.previous_page_number }}">Previous</a>
-                            </li>
-                        {% else %}
-                            <li class="page-item disabled">
-                                <a class="page-link" href="#" tabindex="-1">&laquo; First</a>
-                            </li>
-                            <li class="page-item disabled">
-                                <a class="page-link" href="#" tabindex="-1">Previous</a>
-                            </li>
-                        {% endif %}
-                        
-                        {% for num in page_obj.paginator.page_range %}
-                            {% if page_obj.number == num %}
-                                <li class="page-item active">
-                                    <a class="page-link" href="?page={{ num }}">{{ num }}</a>
-                                </li>
-                            {% elif num > page_obj.number|add:'-3' and num < page_obj.number|add:'3' %}
-                                <li class="page-item">
-                                    <a class="page-link" href="?page={{ num }}">{{ num }}</a>
-                                </li>
-                            {% endif %}
-                        {% endfor %}
-                        
-                        {% if page_obj.has_next %}
-                            <li class="page-item">
-                                <a class="page-link" href="?page={{ page_obj.next_page_number }}">Next</a>
-                            </li>
-                            <li class="page-item">
-                                <a class="page-link" href="?page={{ page_obj.paginator.num_pages }}">Last &raquo;</a>
-                            </li>
-                        {% else %}
-                            <li class="page-item disabled">
-                                <a class="page-link" href="#" tabindex="-1">Next</a>
-                            </li>
-                            <li class="page-item disabled">
-                                <a class="page-link" href="#" tabindex="-1">Last &raquo;</a>
-                            </li>
-                        {% endif %}
-                    </ul>
-                </nav>
-                {% endif %}
-                
-                {% else %}
-                <div class="text-center py-5">
-                    <div class="empty-shelf-icon mb-3">
-                        <i class="fas fa-box-open fa-4x text-muted"></i>
-                    </div>
-                    <h5 class="text-muted">Brak przedmiotów na tej półce.</h5>
-                    <p class="mb-4">Kliknij "Dodaj przedmiot", aby umieścić coś na tej półce.</p>
-                    <a href="{% url 'warehouse:add_item_to_shelf' shelf.pk %}" class="btn btn-primary">
-                        <i class="fas fa-plus"></i> Dodaj przedmiot
-                    </a>
-                </div>
-                {% endif %}
-            </div>
-        </div>
-    </div>
->>>>>>> 9eb6654e
 
     <!-- Shelf Summary Card -->
     <div class="col-12 col-lg-4 mb-4 shelf-summary-col">
