{% extends "base.html" %}
{% load static %}

{% block title %}Przedmioty - KSP{% endblock %}

{% block extra_css %}
<link rel="stylesheet" href="https://cdn.jsdelivr.net/npm/select2@4.1.0-rc.0/dist/css/select2.min.css">
<link rel="stylesheet" href="{% static 'css/filters.css' %}">
<link rel="stylesheet" href="{% static 'css/components/item-list.css' %}">
{% endblock %}

{% block content %}
<div class="card shadow mb-4">
    <div class="card-header bg-primary text-white d-flex justify-content-between align-items-center">
        <h5 class="mb-0">Przedmioty w magazynie</h5>
        <a href="{% url 'warehouse:add_new_item' %}?next={{ request.get_full_path|urlencode }}" class="btn btn-light btn-sm">
            <i class="fas fa-plus-circle"></i> Dodaj przedmiot
        </a>
    </div>
    <div class="card-body">
        <!-- Filters -->
        <div class="filters-card">
            <form method="get" action="{% url 'warehouse:item_list' %}" class="filter-form" id="item-filter-form">
                <!-- Keep the current page when changing filters -->
                {% if page_obj.number > 1 %}
                <input type="hidden" name="page" value="{{ page_obj.number }}">
                {% endif %}
                
                <!-- Advanced filters (new) -->
                <div class="advanced-filters-container">
                    <div class="search-input-container">
                        <span class="search-icon">
                            <i class="fas fa-search"></i>
                        </span>
                        <input type="text" name="search" class="form-control" id="product-search" 
                               placeholder="Szukaj"
                               value="{{ search_query|default:'' }}">
                    </div>
                    
                    <button type="button" class="filter-button" id="expired-filter" 
                            data-filter="expired" 
                            {% if 'expired' in filter_values %}aria-pressed="true"{% endif %}>
                        <i class="fas fa-clock"></i> Przeterminowane
                    </button>
                    
                    <button type="button" class="filter-button" id="expiring-filter" 
                            data-filter="expiring_soon"
                            {% if 'expiring_soon' in filter_values %}aria-pressed="true"{% endif %}>
                        <i class="fas fa-exclamation-triangle"></i> Wkrótce przeterminowane
                    </button>
                    
                    <button type="button" class="filter-button" id="has-note-filter" 
                            data-filter="has_note"
                            {% if has_note %}aria-pressed="true"{% endif %}>
                        <i class="fas fa-sticky-note"></i> Z notatką
                    </button>
                    
                    <!-- Hidden inputs to store filter values -->
                    <input type="hidden" id="expired-input" name="filter" value="expired" disabled>
                    <input type="hidden" id="expiring-input" name="filter" value="expiring_soon" disabled>
                    <input type="hidden" id="has-note-input" name="has_note" value="1" disabled>
                    
                    <button type="button" class="clear-filters-btn" title="Wyczyść filtry" id="clear-filters">
                        <i class="fas fa-times"></i> Wyczyść filtry
                    </button>
                </div>
                
                <!-- Dropdown filters (existing) -->
                <div class="dropdown-filters-container">
                    <select name="room" class="form-select" data-placeholder="Pokój" id="room-select">
                        <option value="">Pokój</option>
                        {% for room in rooms %}
                        <option value="{{ room.id }}" {% if selected_room == room.id|slugify %}selected{% endif %}>{{ room.name }}</option>
                        {% endfor %}
                    </select>
                    
                    <select name="rack" class="form-select" data-placeholder="Regał" id="rack-select">
                        <option value="">Regał</option>
                        {% for rack in racks %}
                        <option value="{{ rack.id }}" 
                                data-room="{{ rack.room.id }}"
                                {% if selected_rack == rack.id|slugify %}selected{% endif %}>
                            {{ rack.room.name }}.{{ rack.name }}
                        </option>
                        {% endfor %}
                    </select>
                    
                    <select name="shelf" class="form-select" data-placeholder="Półka" id="shelf-select">
                        <option value="">Półka</option>
                        {% for shelf in shelves %}
                        <option value="{{ shelf.id }}" 
                                data-rack="{{ shelf.rack.id }}"
                                data-room="{{ shelf.rack.room.id }}"
                                {% if selected_shelf == shelf.id|slugify %}selected{% endif %}>
                            {{ shelf.rack.room.name }}.{{ shelf.rack.name }}.{{ shelf.number }}
                        </option>
                        {% endfor %}
                    </select>
                    
                    <select name="category" class="form-select" data-placeholder="Kategoria" id="category-select">
                        <option value="">Kategoria</option>
                        {% for category in categories %}
                        <option value="{{ category.id }}" {% if selected_category == category.id|slugify %}selected{% endif %}>{{ category.name }}</option>
                        {% endfor %}
                    </select>
                </div>
            </form>
        </div>
        
        <!-- Pagination Info -->
        <div class="pagination-info d-flex justify-content-between">
            <div>
                {% if total_count > 0 %}
                    Wyświetlanie {{ grouped_items|length }} z {{ total_count }} przedmiotów
                    {% if page_obj.paginator.num_pages > 1 %}
                        (Strona {{ page_obj.number }} z {{ page_obj.paginator.num_pages }})
                    {% endif %}
                {% endif %}
            </div>
            <div class="text-end">
                {% if assignments %}
                    <strong>Łączna liczba produktów: {{ assignments|length }}</strong>
                {% endif %}
            </div>
        </div>
        
        <!-- Items table -->
        <div class="table-responsive">
            <table class="table table-striped table-hover">
                <thead>
                    <tr>
                        <th>Nazwa</th>
                        <th>Kategoria</th>
                        <th>Producent</th>
                        <th>Notatka</th>
                        <th>Data ważności</th>
                        <th>Lokalizacja</th>
                        <th>Czynności</th>
                    </tr>
                </thead>
                <tbody>
                    {% for group in grouped_items %}
                    <tr>
                        <td>{{ group.item_name }}</td>
                        <td>{{ group.category.name }}</td>
                        <td>{{ group.manufacturer|default:"-" }}</td>
                        <td>{{ group.note|default:"-" }}</td>
                        <td>
                            {% if group.expiration_date %}
                                {% with today_date|date:"Y-m-d" as today %}
                                {% with thirty_days_from_now|date:"Y-m-d" as soon %}
                                    {% if group.expiration_date|date:"Y-m-d" < today %}
                                        <span class="badge bg-danger">{{ group.expiration_date }}</span>
                                    {% elif group.expiration_date|date:"Y-m-d" <= soon %}
                                        <span class="badge bg-warning">{{ group.expiration_date }}</span>
                                    {% else %}
                                        <span class="badge bg-success">{{ group.expiration_date }}</span>
                                    {% endif %}
                                {% endwith %}
                                {% endwith %}
                            {% else %}
                                -
                            {% endif %}
                        </td>
                        <td>
                            <a href="{% url 'warehouse:shelf_detail' group.shelf.pk %}">
                                {{ group.shelf.full_location }}
                            </a>
                        </td>
                        <td>
                            <span class="badge bg-secondary mb-2">Liczba: {{ group.count }}</span>
<<<<<<< HEAD
                            <div>
                                <a href="{% url 'warehouse:add_item_to_shelf' group.shelf.pk %}?item_name={{ group.item_name|urlencode }}&category={{ group.category.pk }}{% if group.manufacturer %}&manufacturer={{ group.manufacturer|urlencode }}{% endif %}&notes={{ group.note|urlencode }}&expiration_date={{ group.expiration_date|date:'Y-m-d' }}&next={{ request.get_full_path|urlencode }}" class="btn btn-sm btn-add-item me-1">
=======
                            <div class="mb-2">
                                <a href="{% url 'warehouse:add_item_to_shelf' group.shelf.pk %}?item_name={{ group.item_name|urlencode }}&category={{ group.category.pk }}&manufacturer={{ group.manufacturer|urlencode }}&notes={{ group.note|urlencode }}&expiration_date={{ group.expiration_date|date:'Y-m-d' }}" class="btn btn-sm btn-add-item me-1">
>>>>>>> 9eb6654e
                                    <i class="fas fa-plus"></i> Dodaj kolejny
                                </a>
                                <a href="{% url 'warehouse:remove_item_from_shelf' group.assignments.0.pk %}?next={{ request.get_full_path|urlencode }}" class="btn btn-sm btn-remove-item">
                                    <i class="fas fa-minus"></i> Wez z polki
                                </a>
                            </div>
                            <div>
                                <a href="{% url 'warehouse:move_group_items' %}?shelf_id={{ group.shelf.pk }}&item_name={{ group.item_name|urlencode }}&category={{ group.category.pk }}&manufacturer={{ group.manufacturer|urlencode }}&expiration_date={{ group.expiration_date|date:'Y-m-d' }}" class="btn btn-sm btn-outline-primary">
                                    <i class="fas fa-exchange-alt"></i> Przenieś przedmioty
                                </a>
                            </div>
                        </td>
                    </tr>
                    {% empty %}
                    <tr>
                        <td colspan="7" class="text-center">Brak przedmiotów spełniających kryteria.</td>
                    </tr>
                    {% endfor %}
                </tbody>
            </table>
        </div>
        
        <!-- Pagination Controls -->
        {% if page_obj.paginator.num_pages > 1 %}
        <nav aria-label="Page navigation">
            <ul class="pagination justify-content-center">
                {% if page_obj.has_previous %}
                    <li class="page-item">
                        <a class="page-link" href="?{% if request.GET.urlencode %}{{ request.GET.urlencode }}&{% endif %}page=1">&laquo; First</a>
                    </li>
                    <li class="page-item">
                        <a class="page-link" href="?{% if request.GET.urlencode %}{{ request.GET.urlencode }}&{% endif %}page={{ page_obj.previous_page_number }}">Previous</a>
                    </li>
                {% else %}
                    <li class="page-item disabled">
                        <a class="page-link" href="#" tabindex="-1">&laquo; First</a>
                    </li>
                    <li class="page-item disabled">
                        <a class="page-link" href="#" tabindex="-1">Previous</a>
                    </li>
                {% endif %}
                
                {% for num in page_obj.paginator.page_range %}
                    {% if page_obj.number == num %}
                        <li class="page-item active">
                            <a class="page-link" href="?{% if request.GET.urlencode %}{{ request.GET.urlencode }}&{% endif %}page={{ num }}">{{ num }}</a>
                        </li>
                    {% elif num > page_obj.number|add:'-3' and num < page_obj.number|add:'3' %}
                        <li class="page-item">
                            <a class="page-link" href="?{% if request.GET.urlencode %}{{ request.GET.urlencode }}&{% endif %}page={{ num }}">{{ num }}</a>
                        </li>
                    {% endif %}
                {% endfor %}
                
                {% if page_obj.has_next %}
                    <li class="page-item">
                        <a class="page-link" href="?{% if request.GET.urlencode %}{{ request.GET.urlencode }}&{% endif %}page={{ page_obj.next_page_number }}">Next</a>
                    </li>
                    <li class="page-item">
                        <a class="page-link" href="?{% if request.GET.urlencode %}{{ request.GET.urlencode }}&{% endif %}page={{ page_obj.paginator.num_pages }}">Last &raquo;</a>
                    </li>
                {% else %}
                    <li class="page-item disabled">
                        <a class="page-link" href="#" tabindex="-1">Next</a>
                    </li>
                    <li class="page-item disabled">
                        <a class="page-link" href="#" tabindex="-1">Last &raquo;</a>
                    </li>
                {% endif %}
            </ul>
        </nav>
        {% endif %}
    </div>
</div>
{% endblock %}

{% block extra_js %}
<script src="https://code.jquery.com/jquery-3.6.0.min.js"></script>
<script src="https://cdn.jsdelivr.net/npm/select2@4.1.0-rc.0/dist/js/select2.min.js"></script>
<script>
    $(document).ready(function() {
        // We're now on the page, so update loading progress to 
        // signify that the page has loaded
        setTimeout(function() {
            window.updateLoadingProgress(100);
        }, 100);
        
        // Store all options for reverting later
        const allRacks = [];
        const allShelves = [];
        let form = $('#item-filter-form');
        let roomSelect = $('#room-select');
        let rackSelect = $('#rack-select');
        let shelfSelect = $('#shelf-select');
        let categorySelect = $('#category-select');
        let productSearch = $('#product-search');
        
        // Hidden inputs for filters
        let expiredInput = $('#expired-input');
        let expiringInput = $('#expiring-input');
        let hasNoteInput = $('#has-note-input');
        
        // Filter buttons
        let expiredFilterBtn = $('#expired-filter');
        let expiringFilterBtn = $('#expiring-filter');
        let hasNoteFilterBtn = $('#has-note-filter');
        
        // Initialize filter buttons based on URL parameters
        if (expiredFilterBtn.attr('aria-pressed') === 'true') {
            expiredFilterBtn.addClass('active');
            expiredInput.prop('disabled', false);
        }
        
        if (expiringFilterBtn.attr('aria-pressed') === 'true') {
            expiringFilterBtn.addClass('active');
            expiringInput.prop('disabled', false);
        }
        
        if (hasNoteFilterBtn.attr('aria-pressed') === 'true') {
            hasNoteFilterBtn.addClass('active');
            hasNoteInput.prop('disabled', false);
        }
        
        // Initialize Select2
        $('.form-select').select2({
            placeholder: function() {
                return $(this).data('placeholder');
            },
            allowClear: true,
            templateResult: formatOption
        });
        
        // Initialize product search with Select2 for autocomplete
        productSearch.select2({
            placeholder: "Szukaj",
            allowClear: true,
            minimumInputLength: 2,
            ajax: {
                url: "{% url 'warehouse:autocomplete_items' %}",
                dataType: 'json',
                delay: 300, // Wait 300ms before triggering the request
                data: function (params) {
                    return {
                        term: params.term
                    };
                },
                processResults: function (data) {
                    return {
                        results: data.results
                    };
                },
                cache: true
            },
            templateResult: formatItem
        }).on('select2:select', function(e) {
            // Set the value in the input field and submit the form
            $(this).val(e.params.data.text);
            // Reset page parameter when searching
            $('input[name="page"]').remove();
            submitForm();
        }).on('select2:clear', function() {
            // Handle clear button click
            $(this).val('');
            // Reset page parameter when clearing search
            $('input[name="page"]').remove();
            submitForm();
        });
        
        // Initialize the search field with existing value
        if (productSearch.val()) {
            const existingSearchText = productSearch.val();
            // Create a placeholder option and append it to make Select2 show the text
            const placeholderOption = new Option(existingSearchText, existingSearchText, true, true);
            productSearch.append(placeholderOption).trigger('change');
        }
        
        // Handle manual input in search field - debounce to reduce request frequency
        let searchTimeout;
        productSearch.on('keyup', function() {
            clearTimeout(searchTimeout);
            searchTimeout = setTimeout(function() {
                // Reset page parameter when searching
                $('input[name="page"]').remove();
                submitForm();
            }, 500); // 500ms delay
        });
        
        // Formatting function for Select2 options
        function formatOption(option) {
            if (!option.id) {
                return option.text;
            }
            
            const $option = $(option.element);
            
            if ($option.hasClass('invalidated-option')) {
                const $result = $('<span></span>');
                $result.text(option.text);
                $result.addClass('select2-results__option--invalidated');
                return $result;
            }
            
            return option.text;
        }
        
        // Formatting function for item search results
        function formatItem(item) {
            if (!item.id) {
                return item.text;
            }
            
            const $result = $('<div></div>');
            $result.text(item.text);
            return $result;
        }
        
        // Store initial rack options
        rackSelect.find('option').each(function() {
            allRacks.push({
                id: $(this).val(),
                text: $(this).text(),
                roomId: $(this).data('room')
            });
        });
        
        // Store initial shelf options
        shelfSelect.find('option').each(function() {
            allShelves.push({
                id: $(this).val(),
                text: $(this).text(),
                rackId: $(this).data('rack'),
                roomId: $(this).data('room')
            });
        });
        
        // Handle room selection change
        roomSelect.on('change', function(e, skipUpdate) {
            if (skipUpdate) return;
            
            const selectedRoomId = $(this).val();
            
            // If room is selected, it should invalidate incompatible lower-level selections
            if (selectedRoomId) {
                // Clear rack selection if it doesn't belong to selected room
                const selectedRackId = rackSelect.val();
                if (selectedRackId) {
                    const rackRoomId = rackSelect.find(`option[value="${selectedRackId}"]`).data('room');
                    if (rackRoomId != selectedRoomId) {
                        rackSelect.val(null).trigger('change', [true]);
                    }
                }
                
                // Clear shelf selection if it doesn't belong to selected room
                const selectedShelfId = shelfSelect.val();
                if (selectedShelfId) {
                    const shelfRoomId = shelfSelect.find(`option[value="${selectedShelfId}"]`).data('room');
                    if (shelfRoomId != selectedRoomId) {
                        shelfSelect.val(null).trigger('change', [true]);
                    }
                }
            }
            
            updateFilterOptions();
            
            if (!skipUpdate) {
                // Reset page parameter when changing filters
                $('input[name="page"]').remove();
                submitForm();
            }
        });
        
        // Handle rack selection change
        rackSelect.on('change', function(e, skipUpdate) {
            if (skipUpdate) return;
            
            const selectedRackId = $(this).val();
            
            // If rack is selected, it should invalidate incompatible shelf selections
            if (selectedRackId) {
                // Clear shelf selection if it doesn't belong to selected rack
                const selectedShelfId = shelfSelect.val();
                if (selectedShelfId) {
                    const shelfRackId = shelfSelect.find(`option[value="${selectedShelfId}"]`).data('rack');
                    if (shelfRackId != selectedRackId) {
                        shelfSelect.val(null).trigger('change', [true]);
                    }
                }
            }
            
            updateFilterOptions();
            
            if (!skipUpdate) {
                // Reset page parameter when changing filters
                $('input[name="page"]').remove();
                submitForm();
            }
        });
        
        // Handle shelf selection change
        shelfSelect.on('change', function(e, skipUpdate) {
            if (skipUpdate) return;
            updateFilterOptions();
            
            if (!skipUpdate) {
                // Reset page parameter when changing filters
                $('input[name="page"]').remove();
                submitForm();
            }
        });
        
        // Category select change
        categorySelect.on('change', function(e, skipUpdate) {
            if (skipUpdate) return;
            
            if (!skipUpdate) {
                // Reset page parameter when changing filters
                $('input[name="page"]').remove();
                submitForm();
            }
        });
        
        // Handle filter button clicks
        $('.filter-button').on('click', function() {
            const $this = $(this);
            const filterType = $this.data('filter');
            
            // Toggle active state
            $this.toggleClass('active');
            
            // Handle corresponding hidden input
            if (filterType === 'expired') {
                expiredInput.prop('disabled', !$this.hasClass('active'));
            } else if (filterType === 'expiring_soon') {
                expiringInput.prop('disabled', !$this.hasClass('active'));
            } else if (filterType === 'has_note') {
                hasNoteInput.prop('disabled', !$this.hasClass('active'));
            }
            
            // Reset page parameter when changing filters
            $('input[name="page"]').remove();
            // Submit the form
            submitForm();
        });
        
        // Update all filter options based on current selections
        function updateFilterOptions() {
            const selectedRoomId = roomSelect.val();
            const selectedRackId = rackSelect.val();
            const selectedShelfId = shelfSelect.val();
            
            // Reset all options first
            resetOptions();
            
            // If a room is selected
            if (selectedRoomId) {
                // Mark racks from other rooms as invalidated
                rackSelect.find('option').each(function() {
                    if ($(this).val() === '') return; // Skip the empty option
                    
                    const rackRoomId = $(this).data('room');
                    if (rackRoomId != selectedRoomId) {
                        $(this).addClass('invalidated-option');
                    }
                });
                
                // Mark shelves from other rooms as invalidated
                shelfSelect.find('option').each(function() {
                    if ($(this).val() === '') return; // Skip the empty option
                    
                    const shelfRoomId = $(this).data('room');
                    if (shelfRoomId != selectedRoomId) {
                        $(this).addClass('invalidated-option');
                    }
                });
            }
            
            // If a rack is selected
            if (selectedRackId) {
                // Mark shelves from other racks as invalidated
                shelfSelect.find('option').each(function() {
                    if ($(this).val() === '') return; // Skip the empty option
                    
                    const shelfRackId = $(this).data('rack');
                    if (shelfRackId != selectedRackId) {
                        $(this).addClass('invalidated-option');
                    }
                });
                
                // Mark rooms that don't contain this rack as invalidated
                if (!selectedRoomId) {
                    const rackRoomId = rackSelect.find(`option[value="${selectedRackId}"]`).data('room');
                    roomSelect.find('option').each(function() {
                        if ($(this).val() === '') return; // Skip the empty option
                        
                        if ($(this).val() != rackRoomId) {
                            $(this).addClass('invalidated-option');
                        }
                    });
                }
            }
            
            // If a shelf is selected
            if (selectedShelfId) {
                const shelfOption = shelfSelect.find(`option[value="${selectedShelfId}"]`);
                const shelfRackId = shelfOption.data('rack');
                const shelfRoomId = shelfOption.data('room');
                
                // If no rack is selected, mark racks that don't contain this shelf as invalidated
                if (!selectedRackId) {
                    rackSelect.find('option').each(function() {
                        if ($(this).val() === '') return; // Skip the empty option
                        
                        if ($(this).val() != shelfRackId) {
                            $(this).addClass('invalidated-option');
                        }
                    });
                }
                
                // If no room is selected, mark rooms that don't contain this shelf as invalidated
                if (!selectedRoomId) {
                    roomSelect.find('option').each(function() {
                        if ($(this).val() === '') return; // Skip the empty option
                        
                        if ($(this).val() != shelfRoomId) {
                            $(this).addClass('invalidated-option');
                        }
                    });
                }
            }
            
            // Refresh Select2 to show new option states
            $('.form-select').select2({
                placeholder: function() {
                    return $(this).data('placeholder');
                },
                allowClear: true,
                templateResult: formatOption
            });
        }
        
        // Reset all options to original state
        function resetOptions() {
            roomSelect.find('option').removeClass('invalidated-option');
            rackSelect.find('option').removeClass('invalidated-option');
            shelfSelect.find('option').removeClass('invalidated-option');
        }
        
        // Submit form
        function submitForm() {
            // Store the form data as a serialized string
            var formData = $(form).serialize();
            var url = "{% url 'warehouse:item_list' %}?" + formData;
            
            // Use direct navigation instead of navigateWithLoading
            window.location.href = url;
        }
        
        // Clear all filters
        $('#clear-filters').on('click', function(e) {
            e.preventDefault();
            
            // Reset all selects
            $('.form-select').val(null).trigger('change', [true]);
            
            // Reset filter buttons
            $('.filter-button').removeClass('active');
            expiredInput.prop('disabled', true);
            expiringInput.prop('disabled', true);
            hasNoteInput.prop('disabled', true);
            
            // Reset search
            productSearch.val('').trigger('change');
            
            // Navigate directly without loading screen
            window.location.href = '{% url "warehouse:item_list" %}';
        });
        
        // Add fade-in class on page load
        $('body').addClass('fade-in');
        
        // Initialize filters on page load
        updateFilterOptions();
    });
</script>
{% endblock %}<|MERGE_RESOLUTION|>--- conflicted
+++ resolved
@@ -169,13 +169,8 @@
                         </td>
                         <td>
                             <span class="badge bg-secondary mb-2">Liczba: {{ group.count }}</span>
-<<<<<<< HEAD
-                            <div>
-                                <a href="{% url 'warehouse:add_item_to_shelf' group.shelf.pk %}?item_name={{ group.item_name|urlencode }}&category={{ group.category.pk }}{% if group.manufacturer %}&manufacturer={{ group.manufacturer|urlencode }}{% endif %}&notes={{ group.note|urlencode }}&expiration_date={{ group.expiration_date|date:'Y-m-d' }}&next={{ request.get_full_path|urlencode }}" class="btn btn-sm btn-add-item me-1">
-=======
                             <div class="mb-2">
                                 <a href="{% url 'warehouse:add_item_to_shelf' group.shelf.pk %}?item_name={{ group.item_name|urlencode }}&category={{ group.category.pk }}&manufacturer={{ group.manufacturer|urlencode }}&notes={{ group.note|urlencode }}&expiration_date={{ group.expiration_date|date:'Y-m-d' }}" class="btn btn-sm btn-add-item me-1">
->>>>>>> 9eb6654e
                                     <i class="fas fa-plus"></i> Dodaj kolejny
                                 </a>
                                 <a href="{% url 'warehouse:remove_item_from_shelf' group.assignments.0.pk %}?next={{ request.get_full_path|urlencode }}" class="btn btn-sm btn-remove-item">
