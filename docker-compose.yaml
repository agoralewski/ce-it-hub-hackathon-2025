services:
  db:
    image: postgres:15
    environment:
      POSTGRES_DB: ${DB_NAME}
      POSTGRES_USER: ${DB_USER}
      POSTGRES_PASSWORD: ${DB_PASSWORD}
    volumes:
      - postgres_data:/var/lib/postgresql/data/
    ports:
      - "5432:5432"

  web:
    build: .
    # Use Django development server initially for debugging
    command: ["uv", "run", "manage.py", "runserver", "0.0.0.0:8000"]
    volumes:
      - .:/app
    depends_on:
      - db
    environment:
      - SECRET_KEY=${SECRET_KEY}
      - DEBUG=${DEBUG}
      - ALLOWED_HOSTS=${ALLOWED_HOSTS}
      - DB_HOST=db
      - DB_NAME=${DB_NAME}
      - DB_USER=${DB_USER}
      - DB_PASSWORD=${DB_PASSWORD}
      - DB_ENGINE=django.db.backends.postgresql
<<<<<<< HEAD
      - NETWORK_HOST=143.28.45.143  # Auto-detected by fix_network_ip.sh
    # No need to publish port 8000 as Nginx will handle external connections
    # ports:
    #   - "8000:8000"

  nginx:
    build:
      context: ./nginx
    volumes:
      - ./staticfiles:/app/staticfiles
      - ./static:/app/static
      - ./media:/app/media
    ports:
      - "80:80"
    depends_on:
      - web
=======
>>>>>>> b0155a99

volumes:
  postgres_data:

# Load environment variables from .env file
# Docker Compose automatically reads from .env in the same directory<|MERGE_RESOLUTION|>--- conflicted
+++ resolved
@@ -2,6 +2,9 @@
   db:
     image: postgres:15
     environment:
+      POSTGRES_DB: ${DB_NAME}
+      POSTGRES_USER: ${DB_USER}
+      POSTGRES_PASSWORD: ${DB_PASSWORD}
       POSTGRES_DB: ${DB_NAME}
       POSTGRES_USER: ${DB_USER}
       POSTGRES_PASSWORD: ${DB_PASSWORD}
@@ -27,7 +30,6 @@
       - DB_USER=${DB_USER}
       - DB_PASSWORD=${DB_PASSWORD}
       - DB_ENGINE=django.db.backends.postgresql
-<<<<<<< HEAD
       - NETWORK_HOST=143.28.45.143  # Auto-detected by fix_network_ip.sh
     # No need to publish port 8000 as Nginx will handle external connections
     # ports:
@@ -44,11 +46,12 @@
       - "80:80"
     depends_on:
       - web
-=======
->>>>>>> b0155a99
 
 volumes:
   postgres_data:
 
 # Load environment variables from .env file
+# Docker Compose automatically reads from .env in the same directory
+
+# Load environment variables from .env file
 # Docker Compose automatically reads from .env in the same directory