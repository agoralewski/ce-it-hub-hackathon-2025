<<<<<<< HEAD
# KSP - Krwinkowy System Prezentowy

KSP (Krwinkowy System Prezentowy) is an inventory management system (IMS) developed for CE Tech Hub Hackathon 2025. The application is designed to manage warehouse items with specific requirements for a foundation's storage system.

## Features

- User authentication system with admin and standard user roles
- Warehouse organization with rooms, racks, and shelves
- Item tracking with categories, expiration dates, and location
- Mobile-responsive interface for easy inventory management
- QR code generation for quick access to shelf information
- Excel export functionality for inventory reports
- Email notifications for expiring items
- Multiple language support (Polish and English)

## Requirements

- Python 3.8 or higher
- Django 5.0 or higher
- Additional dependencies listed in `requirements.txt`

## Quick Start Guide

### 1. Clone the repository

```bash
git clone https://github.com/yourusername/ce-it-hub-hackathon-2025.git
cd ce-it-hub-hackathon-2025
```

### 2. Set up a virtual environment

```bash
python -m venv venv
source venv/bin/activate  # On Windows, use: venv\Scripts\activate
```

### 3. Install dependencies

```bash
pip install -r requirements.txt
```

### 4. Configure environment variables

Copy the example environment file and update it with your settings:

```bash
cp .env.example .env
```

Edit the `.env` file with your specific configuration:
- Set a secure `SECRET_KEY`
- Configure email settings for password reset functionality

### 5. Set up the database

```bash
python manage.py migrate
```

### 6. Create a superuser (admin account)

```bash
python manage.py createsuperuser
```

### 7. Run the development server

```bash
python manage.py runserver
```

The application will be available at http://127.0.0.1:8000/

### 8. Access the admin interface

Visit http://127.0.0.1:8000/admin/ and log in with the superuser credentials.

## Project Structure

- `warehouse/` - Main application for inventory management
- `ksp/` - Project settings
- `static/` - Static files (CSS, JS, images)
- `templates/` - HTML templates
- `media/` - User-uploaded files (created when needed)

## User Types

1. **Warehouse Administrator**:
   - Full access to all application features
   - Can manage warehouse structure (rooms, racks, shelves)
   - Can create/manage item categories

2. **Regular User**:
   - Can view the inventory
   - Can add/remove items from shelves
   - Can filter and search for items

## Deployment

For production deployment:

1. Set `DEBUG=False` in your environment
2. Configure the `ALLOWED_HOSTS` setting
3. Use a production-grade web server (e.g., Gunicorn, uWSGI)
4. Set up a reverse proxy (e.g., Nginx)

## License

MIT License

## Acknowledgements

Developed for CE Tech Hub Hackathon 2025.
=======
# ce-it-hub-hackathon
```mermaid
erDiagram
    user {
        id int
        username string
        email string
        password string
        is_superuser Boolean
    }
    item_shelf_assignment {
        id int
        item_id int
        shelf_id int
        added_by int
        removed_by int
        add_date date
        remove_date date
    }
    item {
        id int
        name string
        category_id int
        manufacturer string
        expiration_date date
        note string
        is_gifted Boolean
    }
    category {
        id int
        name string
    }
    shelf {
        id int
        number int
        rack_id int
    }
    rack {
        id int
        name char
        room_id int
    }
    room {
        id int
        name string
        warehouse_id int
    }
 
    user ||--o{ item_shelf_assignment: "1:*"
    item_shelf_assignment }o--|| item : "*:1"
    item }o--|| category : "*:1"
    item_shelf_assignment }o--|| shelf : "*:1"
    shelf }o--|| rack : "*:1"
    rack }o--|| room : "*:1"
```
>>>>>>> 5eb33920
<|MERGE_RESOLUTION|>--- conflicted
+++ resolved
@@ -1,4 +1,3 @@
-<<<<<<< HEAD
 # KSP - Krwinkowy System Prezentowy
 
 KSP (Krwinkowy System Prezentowy) is an inventory management system (IMS) developed for CE Tech Hub Hackathon 2025. The application is designed to manage warehouse items with specific requirements for a foundation's storage system.
@@ -114,8 +113,9 @@
 ## Acknowledgements
 
 Developed for CE Tech Hub Hackathon 2025.
-=======
-# ce-it-hub-hackathon
+
+## Data Model
+
 ```mermaid
 erDiagram
     user {
@@ -169,5 +169,4 @@
     item_shelf_assignment }o--|| shelf : "*:1"
     shelf }o--|| rack : "*:1"
     rack }o--|| room : "*:1"
-```
->>>>>>> 5eb33920
+```